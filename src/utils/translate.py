--- conflicted
+++ resolved
@@ -10,13 +10,13 @@
 
 
 def encode_seq(
-    seq: str, board_to_tensor: Optional[Callable[[chess.Board], torch.Tensor]] = None, return_boards: bool = False
+    seq: str,
+    board_to_tensor: Optional[Callable[[chess.Board], torch.Tensor]] = None,
 ) -> Tuple[List[int], Optional[List[torch.Tensor]], Tuple[float, float]]:
     """
     Converts a sequence of moves in algebraic notation to a sequence of move indices.
     """
     board = chess.Board()
-    boards = [board.copy()] if return_boards else None
     move_indices = []
     board_tensors = None if board_to_tensor is None else [board_to_tensor(board)]
     for alg_move in seq.split():
@@ -32,8 +32,6 @@
             move_indices.append(move.from_square + 64 * move.to_square)
         if board_to_tensor is not None:
             board_tensors.append(board_to_tensor(board))
-        if return_boards:
-            boards.append(board.copy())
     if board_to_tensor is not None:
         board_tensors.pop()  # Remove the last board tensor, since it is not needed
 
@@ -47,7 +45,7 @@
     else:
         end_rewards = (0.5, 0.5)
 
-    return move_indices, board_tensors, end_rewards, boards
+    return move_indices, board_tensors, end_rewards
 
 
 def format_inputs(
@@ -93,12 +91,6 @@
     returns_to_go = returns_to_go[:, window_start : window_start + window_size, :]
 
     timesteps = torch.arange(start=window_start, end=window_start + window_size, device=device).reshape(1, window_size)
-<<<<<<< HEAD
-    attention_mask = torch.ones(1, window_size, device=device, dtype=torch.float32)  # Needed for padding
-
-    if not return_dict:
-        return states, actions, returns_to_go, timesteps, attention_mask
-=======
 
     if one_player:
         color = torch.randint(2, (1,), generator=generator).item()
@@ -109,16 +101,11 @@
 
     if not return_dict:
         return states, actions, returns_to_go, timesteps
->>>>>>> 6d7fb645
     input_dict = {
         "states": states,
         "actions": actions,
         "returns_to_go": returns_to_go,
         "timesteps": timesteps,
-<<<<<<< HEAD
-        "attention_mask": attention_mask,
-=======
->>>>>>> 6d7fb645
     }
     if return_labels:
         input_dict["labels"] = actions
