--- conflicted
+++ resolved
@@ -12,12 +12,8 @@
 
 
 def encode_seq(
-<<<<<<< HEAD
     move_seq: Union[str, List[str], List[chess.Move]],
     board: Optional[chess.Board] = None,
-=======
-    seq: str,
->>>>>>> 904ea5d7
     board_to_tensor: Optional[Callable[[chess.Board], torch.Tensor]] = None,
 ) -> Tuple[List[int], Optional[List[torch.Tensor]], Tuple[float, float]]:
     """
