"""
Encoding functions for converting between different representations of the board.
"""

import re
from typing import Callable, Dict, List, Optional, Tuple, Union

import chess
import torch

from src.metric.stockfish import StockfishMetric


def encode_seq(
<<<<<<< HEAD
    seq: str, board_to_tensor: Optional[Callable[[chess.Board], torch.Tensor]] = None, return_boards: bool = False
=======
    seq: str,
    board_to_tensor: Optional[Callable[[chess.Board], torch.Tensor]] = None,
>>>>>>> 904ea5d7
) -> Tuple[List[int], Optional[List[torch.Tensor]], Tuple[float, float]]:
    """
    Converts a sequence of moves in algebraic notation to a sequence of move indices.
    """
    board = chess.Board()
    boards = [board.copy()] if return_boards else None
    move_indices = []
    board_tensors = None if board_to_tensor is None else [board_to_tensor(board)]
    for alg_move in seq.split():
        if alg_move.endswith("."):
            continue
        move = board.push_san(alg_move)
        promotion = move.promotion
        if promotion is not None and promotion != chess.QUEEN:  # Underpromotion
            direction = (move.to_square % 8) - (move.from_square % 8)
            extra_index = (promotion - 2) + 3 * (direction + 1) + 9 * move.from_square
            move_indices.append(4096 + extra_index)
        else:
            move_indices.append(move.from_square + 64 * move.to_square)
        if board_to_tensor is not None:
            board_tensors.append(board_to_tensor(board))
        if return_boards:
            boards.append(board.copy())
    if board_to_tensor is not None:
        board_tensors.pop()  # Remove the last board tensor, since it is not needed

    outcome = board.outcome()
    if outcome is None:
        end_rewards = (0.0, 0.0)
    elif outcome.winner == chess.WHITE:
        end_rewards = (1.0, -1.0)
    elif outcome.winner == chess.BLACK:
        end_rewards = (-1.0, 1.0)
    else:
        end_rewards = (0.5, 0.5)

    return move_indices, board_tensors, end_rewards, boards


def format_inputs(
    move_indices: List[int],
    board_tensors: List[torch.Tensor],
    end_rewards: Tuple[float, float],
    sequence: str,
    act_dim: int,
    state_dim: int,
    device: torch.device,
    window_size: int,
    generator: torch.Generator,
    return_dict: bool = False,
    return_labels: bool = False,
    one_player: bool = False,
    shaping_rewards: bool = False,
    stockfish_metric: Optional[StockfishMetric] = None,
) -> Union[Tuple[torch.Tensor, torch.Tensor, torch.Tensor, torch.Tensor, torch.Tensor], Dict[str, torch.Tensor]]:
    """
    Prepares the data for the model.
    """

    seq_len = len(move_indices)
    if window_size > seq_len:
        raise NotImplementedError("Window size must be less than or equal to the sequence length.")
        # TODO: Implement padding
    window_start = torch.randint(seq_len - window_size, (1,), generator=generator).item()

    action_seq = torch.nn.functional.one_hot(
        torch.tensor(move_indices[window_start : window_start + window_size], dtype=int), num_classes=act_dim
    )
    actions = action_seq.reshape(1, window_size, act_dim).to(device=device, dtype=torch.float32)

    state_seq = torch.stack(board_tensors[window_start : window_start + window_size])
    states = state_seq.reshape(1, window_size, state_dim).to(device=device, dtype=torch.float32)

    black_seq_len = seq_len // 2
    white_seq_len = seq_len - black_seq_len
    black_returns = torch.ones((1, black_seq_len, 1), device=device) * end_rewards[1]
    white_returns = torch.ones((1, white_seq_len, 1), device=device) * end_rewards[0]

    if shaping_rewards:
        if stockfish_metric is None:
            raise ValueError("Stockfish metric must be provided if shaping rewards are enabled.")
        eval_list = [0] + stockfish_metric.eval_sequence(sequence, player="both", evaluation_depth=8)[:-1]
        evaluations = torch.tensor([eval_list])[:, :, None]

        white_returns = white_returns + evaluations[:, ::2, :]
        black_returns = black_returns + evaluations[:, 1::2, :]
        # evaluations are added instead of subtracted, because evaluations are from the
        # perspective of the player who has just moved. Needs to be perspective of player who is about to move.

    condition = torch.arange(seq_len, device=device) % 2 == 0
    returns_to_go = torch.zeros(1, seq_len, 1, device=device, dtype=torch.float32)
    returns_to_go[:, condition, :] = white_returns
    returns_to_go[:, ~condition, :] = black_returns
    returns_to_go = returns_to_go[:, window_start : window_start + window_size, :]

    timesteps = torch.arange(start=window_start, end=window_start + window_size, device=device).reshape(1, window_size)

    if one_player:
        color = torch.randint(2, (1,), generator=generator).item()
        states = states[:, color::2, :]
        actions = actions[:, color::2, :]
        returns_to_go = returns_to_go[:, color::2, :]
        timesteps = timesteps[:, color::2]

    if not return_dict:
        return states, actions, returns_to_go, timesteps
    input_dict = {
        "states": states,
        "actions": actions,
        "returns_to_go": returns_to_go,
        "timesteps": timesteps,
    }
    if return_labels:
        input_dict["labels"] = actions
    return input_dict


def decode_move(move_index: int) -> chess.Move:
    """
    Converts a move index to a chess.Move object.
    """
    if move_index < 4096:
        to_square, from_square = divmod(move_index, 64)
        return chess.Move(from_square, to_square)
    else:
        extra_index = move_index - 4096
        promotion = extra_index % 3 + 2
        extra_index = extra_index // 3
        direction = extra_index % 3 - 1
        from_square = extra_index // 3
        from_rank = from_square // 8
        from_file = from_square % 8
        to_rank = 7 if from_rank == 6 else 0
        to_file = from_file + direction
        to_square = to_file + 8 * to_rank
        return chess.Move(from_square, to_square, promotion)


def piece_to_index(piece: str):
    return "kqrbnp0PNBRQK".index(piece) - 6


def board_to_64tensor(board: chess.Board):
    """
    Converts a chess.Board object to a 64 tensor.
    """
    fen_rep = board.fen().split(" ")[0]
    fen_rep = re.sub(r"(\d)", lambda m: "0" * int(m.group(1)), fen_rep)
    rows = fen_rep.split("/")
    rev_rows = rows[::-1]
    ordered_fen = "".join(rev_rows)

    return torch.tensor(tuple(map(piece_to_index, ordered_fen)), dtype=torch.int8)


def board_to_64x12tensor(board: chess.Board):
    """
    Converts a chess.Board object to a 64x12 tensor.
    Order of pieces: kqrbnpPNBRQK
    """
    board_64tensor = board_to_64tensor(board)
    board_64x12tensor = torch.zeros(64, 12, dtype=torch.int8)
    for piece_index in range(1, 7):
        board_64x12tensor[:, piece_index + 5] = board_64tensor == piece_index
        board_64x12tensor[:, 6 - piece_index] = board_64tensor == -piece_index
    return board_64x12tensor.flatten()


if __name__ == "__main__":
    seq = "1. d4 d5 2. c4 e6 3. e3 Nd7 4. cxd5 exd5 5. Nc3 Ngf6 6. h3 Bd6"
    print(f"Sequence: {seq}")
    print(f"Decoded: {encode_seq(seq)}")
    print(f"Black queen: {piece_to_index('q')}")
    print(f"White bishop: {piece_to_index('B')}")
    print(f"Empty square: {piece_to_index('0')}")
    board = chess.Board()
    print(f"Board: {board}")
    print(f"Board tensor: {board_to_64tensor(board)}")
    print(f"Board tensor: {board_to_64x12tensor(board)}")<|MERGE_RESOLUTION|>--- conflicted
+++ resolved
@@ -12,18 +12,13 @@
 
 
 def encode_seq(
-<<<<<<< HEAD
-    seq: str, board_to_tensor: Optional[Callable[[chess.Board], torch.Tensor]] = None, return_boards: bool = False
-=======
     seq: str,
     board_to_tensor: Optional[Callable[[chess.Board], torch.Tensor]] = None,
->>>>>>> 904ea5d7
 ) -> Tuple[List[int], Optional[List[torch.Tensor]], Tuple[float, float]]:
     """
     Converts a sequence of moves in algebraic notation to a sequence of move indices.
     """
     board = chess.Board()
-    boards = [board.copy()] if return_boards else None
     move_indices = []
     board_tensors = None if board_to_tensor is None else [board_to_tensor(board)]
     for alg_move in seq.split():
@@ -39,8 +34,6 @@
             move_indices.append(move.from_square + 64 * move.to_square)
         if board_to_tensor is not None:
             board_tensors.append(board_to_tensor(board))
-        if return_boards:
-            boards.append(board.copy())
     if board_to_tensor is not None:
         board_tensors.pop()  # Remove the last board tensor, since it is not needed
 
@@ -54,7 +47,7 @@
     else:
         end_rewards = (0.5, 0.5)
 
-    return move_indices, board_tensors, end_rewards, boards
+    return move_indices, board_tensors, end_rewards
 
 
 def format_inputs(
